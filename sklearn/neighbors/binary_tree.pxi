--- conflicted
+++ resolved
@@ -1258,7 +1258,8 @@
             kernel_c = COSINE_KERNEL
         else:
             raise ValueError("kernel = '%s' not recognized" % kernel)
-        cdef DTYPE_t knorm = kernel_norm(h_c, kernel_c)
+
+        cdef DTYPE_t knorm = kernel_norm(h_c, n_features, kernel)
 
         # validate X and prepare for query
         X = array2d(X, dtype=DTYPE, order='C')
@@ -1319,10 +1320,6 @@
                     pt += n_features
 
         # normalize the results
-<<<<<<< HEAD
-        cdef DTYPE_t knorm = _kernel_norm(h_c, n_features, kernel_c)
-=======
->>>>>>> a11abb56
         for i in range(density.shape[0]):
             density[i] *= knorm
 
@@ -1830,10 +1827,6 @@
         cdef NodeData_t* node_data = &self.node_data[0]
         cdef ITYPE_t N = self.data.shape[0]
         cdef ITYPE_t n_features = self.data.shape[1]
-<<<<<<< HEAD
-        cdef DTYPE_t knorm = _kernel_norm(h, n_features, kernel)
-=======
->>>>>>> a11abb56
 
         cdef NodeData_t node_info
         cdef DTYPE_t dist_pt, dens_contribution
@@ -1938,10 +1931,6 @@
         cdef DTYPE_t* data = &self.data[0, 0]
         cdef ITYPE_t* idx_array = &self.idx_array[0]
         cdef ITYPE_t n_features = self.data.shape[1]
-<<<<<<< HEAD
-        cdef DTYPE_t knorm = _kernel_norm(h, n_features, kernel)
-=======
->>>>>>> a11abb56
 
         cdef NodeData_t node_info = self.node_data[i_node]
         cdef DTYPE_t dist_pt, dens_contribution
@@ -2039,11 +2028,6 @@
         nodeheap_item.i2 = 0
         nodeheap.push(nodeheap_item)
 
-<<<<<<< HEAD
-        cdef DTYPE_t knorm = _kernel_norm(h, n_features, kernel)
-
-=======
->>>>>>> a11abb56
         while nodeheap.n > 0:
             nodeheap_item = nodeheap.pop()
             dist_LB = nodeheap_item.val
@@ -2127,10 +2111,6 @@
 
         cdef DTYPE_t dens_UB = compute_kernel(dist_LB, h, kernel)
         cdef DTYPE_t dens_LB = compute_kernel(dist_UB, h, kernel)
-<<<<<<< HEAD
-        cdef DTYPE_t knorm = _kernel_norm(h, n_features, kernel)
-=======
->>>>>>> a11abb56
 
         #------------------------------------------------------------
         # Case 1: points are all far enough that contribution is zero

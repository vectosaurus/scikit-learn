--- conflicted
+++ resolved
@@ -69,17 +69,11 @@
                              or filename.endswith('.dll')
                              or filename.endswith('.pyc')):
                     os.unlink(os.path.join(dirpath, filename))
-<<<<<<< HEAD
-
-
-
-=======
             for dirname in dirnames:
                 if dirname == '__pycache__':
                     shutil.rmtree(os.path.join(dirpath, dirname))
 
 
->>>>>>> bc8666f6
 ###############################################################################
 def configuration(parent_package='', top_path=None):
     if os.path.exists('MANIFEST'):
